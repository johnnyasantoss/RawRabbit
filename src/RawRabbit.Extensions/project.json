--- conflicted
+++ resolved
@@ -1,9 +1,5 @@
 ﻿{
-<<<<<<< HEAD
-	"version": "1.8.9-rc1-final",
-=======
 	"version": "1.8.10-rc1-final",
->>>>>>> 068b44ba
 	"description": "Make the most of RawRabbit with these extensions",
 	"authors": [ "par.dahlman" ],
 	"tags": [ "raw", "rabbit", "rawrabbit", "rabbitmq", "extensions" ],
