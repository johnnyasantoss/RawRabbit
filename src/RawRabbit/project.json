--- conflicted
+++ resolved
@@ -1,9 +1,5 @@
 {
-<<<<<<< HEAD
-	"version": "1.8.9-*",
-=======
 	"version": "1.8.10-*",
->>>>>>> 068b44ba
 	"authors": ["pardahlman", "enrique-avalon"],
 	"description": "A modern framework for communication over RabbitMq.",
 	"iconUrl": "http://pardahlman.se/raw/icon.png",
