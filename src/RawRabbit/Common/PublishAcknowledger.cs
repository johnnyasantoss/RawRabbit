--- conflicted
+++ resolved
@@ -94,7 +94,6 @@
 			_ackTimers.TryAdd(nextTag, new Timer(state =>
 			{
 				_logger.LogWarning($"Ack for {nextTag} has timed out.");
-<<<<<<< HEAD
 				Timer ackTimer;
 				if (!_ackTimers.TryRemove(nextTag, out ackTimer))
 				{
@@ -113,11 +112,6 @@
 				}
 				ackTcs.TrySetException(new PublishConfirmException(
 					$"The broker did not send a publish acknowledgement for message {nextTag} within {_publishTimeout.ToString("g")}."));
-=======
-				TryDisposeTimer(nextTag);
-				_deliveredAckDictionary[nextTag].TrySetException(
-						new PublishConfirmException($"The broker did not send a publish acknowledgement for message {nextTag} within {_publishTimeout.ToString("g")}."));
->>>>>>> 845d3fa6
 			}, null, _publishTimeout, new TimeSpan(-1)));
 			return tcs.Task;
 		}
