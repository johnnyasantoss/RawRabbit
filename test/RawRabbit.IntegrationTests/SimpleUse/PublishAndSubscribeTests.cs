﻿using System;
using System.Diagnostics;
using System.Text;
using System.Threading;
using System.Threading.Tasks;
using Microsoft.Extensions.DependencyInjection;
using Newtonsoft.Json;
using RabbitMQ.Client;
using RawRabbit.Common;
using RawRabbit.Configuration;
using RawRabbit.Context;
using RawRabbit.Enrichers.MessageContext.Subscribe;
using RawRabbit.Exceptions;
using RawRabbit.IntegrationTests.TestMessages;
<<<<<<< HEAD
using RawRabbit.Operations.Request;
using RawRabbit.vNext.Pipe;
=======
>>>>>>> 8bcf085a
using Xunit;
using ExchangeType = RawRabbit.Configuration.Exchange.ExchangeType;

namespace RawRabbit.IntegrationTests.SimpleUse
{

	public class PublishAndSubscribeTests : IntegrationTestBase
	{
		[Fact]
		public async Task Should()
		{
			var firstMsgContext = new TaskCompletionSource<MessageContext>();
			var secondMsgContext = new TaskCompletionSource<MessageContext>();
			var client = Instantiation.RawRabbitFactory.CreateSingleton(new RawRabbitOptions
			{
				Plugins = plugin => plugin
					.PublishMessageContext<MessageContext>()
					.UseMessageChaining()
			});
			await client.RespondAsync<BasicRequest, BasicResponse>(request => Task.FromResult(new BasicResponse {Payload = Guid.NewGuid()}), cfg => cfg.FromDeclaredQueue(q => q.WithName("my_q")));
			var response = await client.RequestAsync<BasicRequest, BasicResponse>(new BasicRequest { Number = 1}, cfg => cfg.ConsumeResponse(builder => builder.Consume(c => c.WithRoutingKey("custom")).OnDeclaredExchange(e => e.WithName("custom_exchange")).FromDeclaredQueue(q => q.WithName("custom_queue"))));

			await client.SubscribeAsync<BasicMessage, MessageContext>(async (message, context) =>
			{
				firstMsgContext.TrySetResult(context);
				await client.PublishAsync(new SimpleMessage());
			});
			await client.SubscribeAsync<SimpleMessage, MessageContext>((message, context) =>
			{
				secondMsgContext.TrySetResult(context);
				return Task.FromResult(0);
			});
			await client.PublishAsync(new BasicMessage());
			await secondMsgContext.Task;
			Assert.Equal(firstMsgContext.Task.Result.GlobalRequestId, secondMsgContext.Task.Result.GlobalRequestId);
		}

		[Fact]
		public async Task Should_Be_Able_To_Subscribe_Without_Any_Additional_Config()
		{
			/* Setup */
			using (var publisher = TestClientFactory.CreateNormal())
			using (var subscriber = TestClientFactory.CreateNormal())
			{
				var message = new BasicMessage {Prop = "Hello, world!"};
				var recievedTcs = new TaskCompletionSource<BasicMessage>();

				subscriber.SubscribeAsync<BasicMessage>((msg, info) =>
				{
					if (msg.Prop == message.Prop)
					{
						recievedTcs.SetResult(msg);
					}
					return Task.FromResult(true);
				});

				/* Test */
				publisher.PublishAsync(message);
				await recievedTcs.Task;

				/* Assert */
				Assert.Equal(expected: message.Prop, actual: recievedTcs.Task.Result.Prop);
			}
		}

		[Fact]
		public async Task Should_Be_Able_To_Perform_Multiple_Pub_Subs()
		{
			/* Setup */
			using (var subscriber = TestClientFactory.CreateNormal())
			using (var publisher = TestClientFactory.CreateNormal())
			{
				const int numberOfCalls = 100;
				var recived = 0;
				var recievedTcs = new TaskCompletionSource<bool>();
				subscriber.SubscribeAsync<BasicMessage>((message, context) =>
				{
					Interlocked.Increment(ref recived);
					if (numberOfCalls == recived)
					{
						recievedTcs.SetResult(true);
					}
					return Task.FromResult(true);
				});

				/* Test */
				var sw = Stopwatch.StartNew();
				for (int i = 0; i < numberOfCalls; i++)
				{
					publisher.PublishAsync<BasicMessage>();
				}
				await recievedTcs.Task;
				sw.Stop();

				/* Assert */
				Assert.True(true, $"Completed {numberOfCalls} in {sw.ElapsedMilliseconds} ms.");
			}
		}

		[Fact]
		public void Should_Be_Able_To_Perform_Subscribe_For_Multiple_Types()
		{
			/* Setup */
			using (var subscriber = TestClientFactory.CreateNormal())
			using (var publisher = TestClientFactory.CreateNormal())
			{
				var basicTcs = new TaskCompletionSource<BasicMessage>();
				var simpleTcs = new TaskCompletionSource<SimpleMessage>();
				subscriber.SubscribeAsync<BasicMessage>((message, context) =>
				{
					basicTcs.SetResult(message);
					return Task.FromResult(true);
				});
				subscriber.SubscribeAsync<SimpleMessage>((message, context) =>
				{
					simpleTcs.SetResult(message);
					return Task.FromResult(true);
				});

				/* Test */
				publisher.PublishAsync<BasicMessage>();
				publisher.PublishAsync<SimpleMessage>();
				Task.WaitAll(basicTcs.Task, simpleTcs.Task);

				/* Assert */
				Assert.True(true, "Successfully recieved messages.");
			}
		}

		[Fact]
		public async Task Should_Throw_Publish_Confirm_Exception_If_Server_Doesnt_Respond_Within_Time_Limit()
		{
			/* Setup */
			var publisher = TestClientFactory.CreateNormal(ioc => ioc.AddSingleton(p =>
			{
				var config = RawRabbitConfiguration.Local;
				config.PublishConfirmTimeout = TimeSpan.FromTicks(1);
				return config;
			}));
			using (publisher)
			{
				/* Test */
				/* Assert */
				try
				{
					await publisher.PublishAsync<BasicMessage>();
				}
				catch (PublishConfirmException)
				{
					Assert.True(true);
				}
			}
		}

		[Fact]
		public void Should_Be_Able_To_Confirm_Multiple_Messages()
		{
			/* Setup */
			const int numberOfCalls = 100;
			var confirmTasks = new Task[numberOfCalls];
			using (var publisher = TestClientFactory.CreateNormal())
			{
				for (int i = 0; i < numberOfCalls; i++)
				{
					var confirmTask = publisher.PublishAsync<BasicMessage>();
					confirmTasks[i] = confirmTask;
				}
				Task.WaitAll(confirmTasks);
				Task.Delay(500).Wait();

				Assert.True(true, "Successfully confirmed all messages.");
			}
		}

		[Fact]
		public void Should_Be_Able_To_Delivery_Message_To_Multiple_Subscribers_On_Same_Host()
		{
			/* Setup */
			using (var subscriber = TestClientFactory.CreateNormal())
			using (var publisher = TestClientFactory.CreateNormal())
			{
				var firstTcs = new TaskCompletionSource<bool>();
				var secondTcs = new TaskCompletionSource<bool>();
				subscriber.SubscribeAsync<BasicMessage>((message, context) =>
				{
					firstTcs.SetResult(true);
					return Task.FromResult(true);
				});
				subscriber.SubscribeAsync<BasicMessage>((message, context) =>
				{
					secondTcs.SetResult(true);
					return Task.FromResult(true);
				});

				/* Test */
				var ackTask = publisher.PublishAsync<BasicMessage>();
				Task.WaitAll(ackTask, firstTcs.Task, secondTcs.Task);

				/* Assert */
				Assert.True(true, "Published and subscribe sucessfull.");
			}
		}

		[Fact]
		public void Should_Be_Able_To_Deliver_Messages_To_Unique_Subscribers()
		{
			/* Setup */
			using (var firstSubscriber = TestClientFactory.CreateNormal())
			using (var secondSubscriber = TestClientFactory.CreateNormal())
			using (var publisher = TestClientFactory.CreateNormal())
			{
				var firstTcs = new TaskCompletionSource<bool>();
				var secondTcs = new TaskCompletionSource<bool>();
				firstSubscriber.SubscribeAsync<BasicMessage>((message, context) =>
				{
					firstTcs.SetResult(true);
					return Task.FromResult(true);
				}, cfg => cfg.WithSubscriberId("first_subscriber"));
				secondSubscriber.SubscribeAsync<BasicMessage>((message, context) =>
				{
					secondTcs.SetResult(true);
					return Task.FromResult(true);
				}, cfg => cfg.WithSubscriberId("second_subscriber"));

				/* Test */
				var ackTask = publisher.PublishAsync<BasicMessage>();
				Task.WaitAll(ackTask, firstTcs.Task, secondTcs.Task);

				/* Assert */
				Assert.True(true, "Published and subscribe sucessfull.");

			}
		}

		[Fact]
		public async Task Should_Be_Able_To_Use_Priority()
		{
			/* Setup */
			using (var subscriber = TestClientFactory.CreateNormal())
			using (var publisher = TestClientFactory.CreateNormal())
			{
				var prioritySent = false;
				var queueBuilt = new TaskCompletionSource<bool>();
				var priorityTcs = new TaskCompletionSource<BasicMessage>();
				subscriber.SubscribeAsync<BasicMessage>(async (message, context) =>
				{
					await queueBuilt.Task;
					if (!prioritySent)
					{
						await subscriber.PublishAsync(new BasicMessage
						{
							Prop = "I am important!"
						}, configuration: cfg => cfg.WithProperties(p =>
						{
							p.Priority = 3;
						}));
						prioritySent = true;
					}
					else
					{
						priorityTcs.TrySetResult(message);
					}

				}, cfg => cfg
					.WithQueue(q => q.WithArgument(QueueArgument.MaxPriority, 3))
					.WithSubscriberId("priority")
					.WithPrefetchCount(1));

				/* Test */
				await publisher.PublishAsync(new BasicMessage {Prop = "I will be delivered"});
				await
					publisher.PublishAsync(new BasicMessage {Prop = "Someone will pass me in the queue"},
						configuration: cfg => cfg.WithProperties(p => p.Priority = 0));
				queueBuilt.SetResult(true);
				await priorityTcs.Task;

				/* Asset */
				Assert.Equal(expected: "I am important!", actual: priorityTcs.Task.Result.Prop);
			}
		}

		[Fact]
		public async Task Should_Stop_Subscribe_When_Subscription_Is_Disposed()
		{
			/* Setup */
			using (var publisher = TestClientFactory.CreateNormal())
			using (var subscriber = TestClientFactory.CreateNormal())
			{
				var firstMessage = new BasicMessage {Prop = "Value"};
				var secondMessage = new BasicMessage {Prop = "AnotherValue"};
				var firstRecievedTcs = new TaskCompletionSource<BasicMessage>();
				var secondRecievedTcs = new TaskCompletionSource<BasicMessage>();
				var recievedCount = 0;

				var subscription = subscriber.SubscribeAsync<BasicMessage>((message, context) =>
				{
					recievedCount++;
					if (!firstRecievedTcs.Task.IsCompleted)
					{
						firstRecievedTcs.SetResult(message);
					}
					return Task.FromResult(true);
				}, cfg => cfg.WithQueue(q => q.WithAutoDelete(false)));

				/* Test */
				publisher.PublishAsync(firstMessage);
				await firstRecievedTcs.Task;
				subscription.Dispose();
				var recievedAfterFirstPublish = recievedCount;
				publisher.PublishAsync(secondMessage);
				await Task.Delay(20);
				publisher.SubscribeAsync<BasicMessage>((message, context) =>
				{
					secondRecievedTcs.SetResult(message);
					return Task.FromResult(true);
				}, cfg => cfg.WithQueue(q => q.WithAutoDelete(false)));
				await secondRecievedTcs.Task;
				TestChannel.QueueDelete(subscription.QueueName);
				/* Assert */
				Assert.Equal(recievedAfterFirstPublish, recievedCount);
				Assert.Equal(firstRecievedTcs.Task.Result.Prop, firstMessage.Prop);
				Assert.Equal(secondRecievedTcs.Task.Result.Prop, secondMessage.Prop);
			}
		}

		[Fact]
		public async Task Should_Be_Able_To_Subscibe_To_Pure_Json_Message()
		{
			var conventions = new NamingConventions();
			using (
				var client =
					TestClientFactory.CreateNormal(ioc => ioc.AddSingleton<INamingConventions>(c => conventions)))
			{
				/* Setup */
				var tcs = new TaskCompletionSource<BasicMessage>();
				var subscription = client.SubscribeAsync<BasicMessage>((message, context) =>
				{
					tcs.TrySetResult(message);
					return Task.FromResult(true);
				});
				var uniqueValue = Guid.NewGuid().ToString();
				var jsonMsg = JsonConvert.SerializeObject(new BasicMessage {Prop = uniqueValue});

				/* Test */
				TestChannel.BasicPublish(
					conventions.ExchangeNamingConvention(typeof(BasicMessage)),
					conventions.QueueNamingConvention(typeof(BasicMessage)),
					true,
					null,
					Encoding.UTF8.GetBytes(jsonMsg));
				await tcs.Task;

				/* Assert */
				Assert.Equal(uniqueValue, tcs.Task.Result.Prop);
			}
		}

		[Fact]
		public async void Should_Be_Able_To_Publish_Dynamic_Objects()
		{
			using (var client = TestClientFactory.CreateNormal())
			{
				/* Setup */
				var tcs = new TaskCompletionSource<DynamicMessage>();
				client.SubscribeAsync<DynamicMessage>((message, context) =>
				{
					tcs.TrySetResult(message);
					return Task.FromResult(true);
				});

				/* Test */
				client.PublishAsync(new DynamicMessage {Body = new {IsDynamic = true}});
				await tcs.Task;

				/* Assert */
				Assert.True(tcs.Task.Result.Body.IsDynamic);
			}
		}

		[Fact]
		public async Task Should_Be_Able_To_Publish_Message_After_Failed_Publish()
		{
			using (var firstClient = TestClientFactory.CreateNormal())
			using (var secondClient = TestClientFactory.CreateNormal())
			{
				/* Setup */
				var tcs = new TaskCompletionSource<bool>();
				firstClient.SubscribeAsync<SimpleMessage>((message, context) =>
				{
					tcs.TrySetResult(true);
					return Task.FromResult(true);
				});

				/* Test */
				try
				{
					await
						secondClient.PublishAsync(new SimpleMessage(),
							configuration: cfg => cfg.WithExchange(e => e.WithType(ExchangeType.Direct)));
				}
				catch (Exception)
				{
					await Task.Delay(50);
					Assert.False(tcs.Task.IsCompleted);
				}
				secondClient.PublishAsync(new SimpleMessage());
				await tcs.Task;
				/* Assert */
				Assert.True(true);
			}
		}

		[Fact]
		public async Task Should_Run_Basic_Return_When_The_Manatory_Set_After_Failed_Publish()
		{
			/* Setup */
			using (var client = TestClientFactory.CreateNormal())
			{
				var tcs = new TaskCompletionSource<bool>();
				/* Test */
				await client.PublishAsync(new SimpleMessage(),
					configuration: cfg => cfg
						.WithMandatoryDelivery((obj, evt) =>
						{
							tcs.SetResult(true);
						}));

				/* Assert */
				Assert.True(tcs.Task.Result);
			}
		}

		[Fact]
		public async Task Should_Be_Able_To_Subscribe_Initialized_Queue_And_Exchange()
		{
			using (var client = TestClientFactory.CreateNormal())
			{

				/* Setup */
				const string exchangeName = "initialized.exchange";
				const string queueName = "initialized.queue";

				try
				{
					TestChannel.ExchangeDeclare(exchangeName, RabbitMQ.Client.ExchangeType.Fanout);
					TestChannel.QueueDeclare(queueName, true, false, false);

					var tcs = new TaskCompletionSource<DynamicMessage>();
					client.SubscribeAsync<DynamicMessage>((message, context) =>
					{
						tcs.TrySetResult(message);
						return Task.FromResult(true);
					}, cfg => cfg
					.WithQueue(q => q
						.AssumeInitialized()
						.WithName(queueName))
						.WithSubscriberId(string.Empty)
					.WithExchange(e => e
						.AssumeInitialized()
						.WithName(exchangeName)));

					/* Test */
					await client.PublishAsync(new DynamicMessage { Body = new { IsDynamic = true } },
							configuration: cfg => cfg
								.WithExchange(e => e
									.AssumeInitialized()
									.WithName(exchangeName)));
					await tcs.Task;

					/* Assert */
					Assert.True(tcs.Task.Result.Body.IsDynamic);
				}
				finally
				{
					/* Teardown */
					TestChannel.QueueDelete(queueName);
					TestChannel.ExchangeDelete(exchangeName);
				}
			}
		}

		[Fact]
		public void Should_Throw_When_Subscribed_Not_Initialized_Queue()
		{
			using (var client = TestClientFactory.CreateNormal())
			{

				/* Setup */
				const string queueName = "not.initialized.queue";
				var tcs = new TaskCompletionSource<DynamicMessage>();


				/* Test */

				Assert.Throws<AggregateException>(() =>

				client.SubscribeAsync<DynamicMessage>((message, context) =>
					{
						tcs.TrySetResult(message);
						return Task.FromResult(true);
					}, cfg => cfg
						.WithQueue(q => q
							.AssumeInitialized()
							.WithName(queueName))
				));

				Assert.False(tcs.Task.IsCompleted);
			}
		}
	}
}<|MERGE_RESOLUTION|>--- conflicted
+++ resolved
@@ -12,11 +12,8 @@
 using RawRabbit.Enrichers.MessageContext.Subscribe;
 using RawRabbit.Exceptions;
 using RawRabbit.IntegrationTests.TestMessages;
-<<<<<<< HEAD
 using RawRabbit.Operations.Request;
 using RawRabbit.vNext.Pipe;
-=======
->>>>>>> 8bcf085a
 using Xunit;
 using ExchangeType = RawRabbit.Configuration.Exchange.ExchangeType;
 
@@ -25,34 +22,6 @@
 
 	public class PublishAndSubscribeTests : IntegrationTestBase
 	{
-		[Fact]
-		public async Task Should()
-		{
-			var firstMsgContext = new TaskCompletionSource<MessageContext>();
-			var secondMsgContext = new TaskCompletionSource<MessageContext>();
-			var client = Instantiation.RawRabbitFactory.CreateSingleton(new RawRabbitOptions
-			{
-				Plugins = plugin => plugin
-					.PublishMessageContext<MessageContext>()
-					.UseMessageChaining()
-			});
-			await client.RespondAsync<BasicRequest, BasicResponse>(request => Task.FromResult(new BasicResponse {Payload = Guid.NewGuid()}), cfg => cfg.FromDeclaredQueue(q => q.WithName("my_q")));
-			var response = await client.RequestAsync<BasicRequest, BasicResponse>(new BasicRequest { Number = 1}, cfg => cfg.ConsumeResponse(builder => builder.Consume(c => c.WithRoutingKey("custom")).OnDeclaredExchange(e => e.WithName("custom_exchange")).FromDeclaredQueue(q => q.WithName("custom_queue"))));
-
-			await client.SubscribeAsync<BasicMessage, MessageContext>(async (message, context) =>
-			{
-				firstMsgContext.TrySetResult(context);
-				await client.PublishAsync(new SimpleMessage());
-			});
-			await client.SubscribeAsync<SimpleMessage, MessageContext>((message, context) =>
-			{
-				secondMsgContext.TrySetResult(context);
-				return Task.FromResult(0);
-			});
-			await client.PublishAsync(new BasicMessage());
-			await secondMsgContext.Task;
-			Assert.Equal(firstMsgContext.Task.Result.GlobalRequestId, secondMsgContext.Task.Result.GlobalRequestId);
-		}
 
 		[Fact]
 		public async Task Should_Be_Able_To_Subscribe_Without_Any_Additional_Config()
@@ -449,82 +418,5 @@
 			}
 		}
 
-		[Fact]
-		public async Task Should_Be_Able_To_Subscribe_Initialized_Queue_And_Exchange()
-		{
-			using (var client = TestClientFactory.CreateNormal())
-			{
-
-				/* Setup */
-				const string exchangeName = "initialized.exchange";
-				const string queueName = "initialized.queue";
-
-				try
-				{
-					TestChannel.ExchangeDeclare(exchangeName, RabbitMQ.Client.ExchangeType.Fanout);
-					TestChannel.QueueDeclare(queueName, true, false, false);
-
-					var tcs = new TaskCompletionSource<DynamicMessage>();
-					client.SubscribeAsync<DynamicMessage>((message, context) =>
-					{
-						tcs.TrySetResult(message);
-						return Task.FromResult(true);
-					}, cfg => cfg
-					.WithQueue(q => q
-						.AssumeInitialized()
-						.WithName(queueName))
-						.WithSubscriberId(string.Empty)
-					.WithExchange(e => e
-						.AssumeInitialized()
-						.WithName(exchangeName)));
-
-					/* Test */
-					await client.PublishAsync(new DynamicMessage { Body = new { IsDynamic = true } },
-							configuration: cfg => cfg
-								.WithExchange(e => e
-									.AssumeInitialized()
-									.WithName(exchangeName)));
-					await tcs.Task;
-
-					/* Assert */
-					Assert.True(tcs.Task.Result.Body.IsDynamic);
-				}
-				finally
-				{
-					/* Teardown */
-					TestChannel.QueueDelete(queueName);
-					TestChannel.ExchangeDelete(exchangeName);
-				}
-			}
-		}
-
-		[Fact]
-		public void Should_Throw_When_Subscribed_Not_Initialized_Queue()
-		{
-			using (var client = TestClientFactory.CreateNormal())
-			{
-
-				/* Setup */
-				const string queueName = "not.initialized.queue";
-				var tcs = new TaskCompletionSource<DynamicMessage>();
-
-
-				/* Test */
-
-				Assert.Throws<AggregateException>(() =>
-
-				client.SubscribeAsync<DynamicMessage>((message, context) =>
-					{
-						tcs.TrySetResult(message);
-						return Task.FromResult(true);
-					}, cfg => cfg
-						.WithQueue(q => q
-							.AssumeInitialized()
-							.WithName(queueName))
-				));
-
-				Assert.False(tcs.Task.IsCompleted);
-			}
-		}
 	}
 }